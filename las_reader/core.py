--- conflicted
+++ resolved
@@ -349,10 +349,11 @@
     if not d['descr']:
         return [key, d['data']]
     else:
-<<<<<<< HEAD
-        return [d['name'].strip(), d['descr']]
-
-        
+        if version >= 2:
+            return [key, d['data']]
+        return [key, d['descr']]
+
+
 
 class ExcelConverter(object):
     def __init__(self, las):
@@ -374,9 +375,4 @@
                 curves_sheet.write(j + 1, i, value)
         
         wb.save(xlsfn)
-        
-=======
-        if version >= 2:
-            return [key, d['data']]
-        return [key, d['descr']]
->>>>>>> 709710db
+        